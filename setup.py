--- conflicted
+++ resolved
@@ -5,11 +5,7 @@
 
 setuptools.setup(
     name="simpleenvs",
-<<<<<<< HEAD
-    version="0.2.1",
-=======
     version="0.3.0",
->>>>>>> 5ad4606f
     author="Joshua Evans",
     author_email="jbe25@bath.ac.uk",
     description="A package providing implementations of sequential decision problems using the SimpleOptions framework.",
