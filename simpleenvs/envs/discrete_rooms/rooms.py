import copy
import random
import numpy as np

from simpleoptions import TransitionMatrixBaseEnvironment

from simpleenvs.renderers import RoomRenderer

CELL_TYPES_DICT = {".": "floor", "#": "wall", "S": "start", "G": "goal", "A": "agent"}

ACTIONS_DICT = {0: "UP", 1: "DOWN", 2: "LEFT", 3: "RIGHT"}


class DiscreteRoomEnvironment(TransitionMatrixBaseEnvironment):
    """
    Class representing a discrete "rooms-like" gridworld, as is commonly seen in the HRL literature.
    """

    def __init__(self, room_template_file_path, movement_penalty=-0.001, goal_reward=1.0):
        """
        Initialises a new DiscreteRoomEnvironment object.

        Arguments:
            room_template_file_path {string or Path} -- Path to a gridworld template file.

        Keyword Arguments:
            movement_penalty {float} -- Penalty applied each time step for taking an action. (default: {-1.0})
            goal_reward {float} -- Reward given to the agent upon reaching a goal state. (default: {10.0})
        """
        self._initialise_rooms(room_template_file_path)
        self._initialise_state_space()
        self.movement_penalty = movement_penalty
        self.goal_reward = goal_reward
        self.is_reset = False
        self.renderer = None
        self.current_state = None

        super().__init__(deterministic=True)

    def _initialise_rooms(self, room_template_file_path):
        """
        Initialises the envionment according to a given template file.

        Arguments:
            room_template_file_path {string or Path} -- Path to a gridworld template file.
        """

        # Load gridworld template file.
        self.gridworld = np.loadtxt(room_template_file_path, comments="//", dtype=str)

        # Discover start and goal states.
        self.initial_states = []
        self.terminal_states = []
        for y in range(self.gridworld.shape[0]):
            for x in range(self.gridworld.shape[1]):
                if self.gridworld[y, x] not in CELL_TYPES_DICT:
                    if not self.gridworld[y, x].replace("-", "", 1).isnumeric():
<<<<<<< HEAD
                        raise ValueError(
                            f"Invalid cell type '{self.gridworld[y, x]}' in room template file."
                        )
=======
                        raise ValueError(f"Invalid cell type '{self.gridworld[y, x]}' in room template file.")
>>>>>>> 4492514e
                elif CELL_TYPES_DICT[self.gridworld[y, x]] == "start":
                    self.initial_states.append((y, x))
                elif CELL_TYPES_DICT[self.gridworld[y, x]] == "goal":
                    self.terminal_states.append((y, x))

    def _initialise_state_space(self):
        # Create set of all valid states.
        self.state_space = set()
        for y in range(self.gridworld.shape[0]):
            for x in range(self.gridworld.shape[1]):
                if self.gridworld[y, x] in CELL_TYPES_DICT and CELL_TYPES_DICT[self.gridworld[y, x]] != "wall":
                    self.state_space.add((y, x))
                elif self.gridworld[y, x].replace("-", "", 1).isnumeric():
                    self.state_space.add((y, x))

    def reset(self, state=None):
        """
        Resets the environment, setting the agent's position to a random starting state
        and selecting a random goal state.

        Arguments:
           state {(int, int)} -- The initial state to use. Defaults to None, in which case an state is chosen according to the environment's initial state distribution.

        Returns:
            [(int, int)] -- The agent's initial position.
        """

        if state is None:
            self.current_state = random.choice(self.initial_states)
        else:
            self.current_state = copy.deepcopy(state)

        self.current_initial_state = self.current_state

        self.is_reset = True

        return (self.current_state[0], self.current_state[1])

    def step(self, action, state=None):
        if state is None:
            next_state, reward, terminal, info = super().step(action, state=self.current_state)
        else:
            next_state, reward, terminal, info = super().step(action, state=state)

        self.current_state = next_state

        return next_state, reward, terminal, info

    def get_state_space(self):
        return self.state_space

    def get_action_space(self):
        return {0, 1, 2, 3}

    def get_available_actions(self, state=None):
        """
        Returns the set of available actions for the given state (by default, the current state).

        Keyword Arguments:
            state {(int, int)} -- The state to return available actions for. Defaults to None (uses current state).

        Returns:
            [list(int)] -- The list of actions available in the given state.
        """
        if state is None:
            state = self.current_state

        if self.is_state_terminal(state):
            return []
        else:
            return [0, 1, 2, 3]

    def get_action_mask(self, state=None):
        """
        Returns a boolean mask indicating which actions are available in the given state (by default, the current state).

        A value of True at index i indicates that this action is available.
        A value of False at index i indicates that the corresponding action is not available.

        Keyword Args:
            state {(int, int)} -- The state to return an action mask for. Defaults to None (uses current state).

        Returns:
            [list(bool)] -- A boolean mask indicating action availability in the current state.
        """
        if state is None:
            state = self.current_state

        if self.is_state_terminal(state):
            return [False for i in range(4)]
        else:
            return [True for i in range(4)]

    def render(self):
        """
        Renders the current environmental state.
        """

        if self.renderer is None:
            self.renderer = RoomRenderer(
                self.gridworld,
                start_state=self.current_initial_state,
                goal_states=self.terminal_states,
            )

        self.renderer.update(
            self.current_state,
            self.gridworld,
            start_state=self.current_initial_state,
            goal_states=self.terminal_states,
        )

    def close(self):
        """
        Terminates all environment-related processes.
        """
        if self.renderer is not None:
            self.renderer.close()

    def is_state_terminal(self, state=None):
        """
        Returns whether the given state is terminal or not.
        If no state is specified, whether the current state is terminal will be returned.

        Args:
            state (tuple, optional): Whether or not the given state is terminal. Defaults to None (i.e. current state).

        Returns:
            bool: Whether or not the given state is terminal.
        """
        if state is None:
            state = self.current_state

        # return CELL_TYPES_DICT[self.gridworld[state[0]][state[1]]] == "goal"
        return state in self.terminal_states

    def get_initial_states(self):
        """
        Returns the initial state(s) for this environment.

        Returns:
            List[Tuple[int]]: The initial state(s) in this environment.
        """
        return copy.deepcopy(self.initial_states)

    def get_successors(self, state=None, actions=None):
        if state is None:
            state = self.current_state

        if actions is None:
            actions = self.get_available_actions(state=state)

        successor_states = []
        for action in actions:
            next_state = copy.deepcopy(state)
            if ACTIONS_DICT[action] == "DOWN":
                next_state = (state[0] + 1, state[1])
            elif ACTIONS_DICT[action] == "UP":
                next_state = (state[0] - 1, state[1])
            elif ACTIONS_DICT[action] == "RIGHT":
                next_state = (state[0], state[1] + 1)
            elif ACTIONS_DICT[action] == "LEFT":
                next_state = (state[0], state[1] - 1)
            # if next state is a wall return to the current state
            if (
                self.gridworld[next_state[0]][next_state[1]] in CELL_TYPES_DICT
                and CELL_TYPES_DICT[self.gridworld[next_state[0]][next_state[1]]] == "wall"
            ):
                next_state = (state[0], state[1])

            if self.is_state_terminal(state=(next_state[0], next_state[1])):
                reward = self.goal_reward + self.movement_penalty
            else:
                if (
                    self.gridworld[next_state[0]][next_state[1]] not in CELL_TYPES_DICT
<<<<<<< HEAD
                    and self.gridworld[next_state[0]][next_state[1]]
                    .replace("-", "", 1)
                    .isnumeric()
=======
                    and self.gridworld[next_state[0]][next_state[1]].replace("-", "", 1).isnumeric()
>>>>>>> 4492514e
                ):
                    reward = (
                        float(self.gridworld[next_state[0]][next_state[1]])
                        + self.movement_penalty
                    )
                else:
                    reward = self.movement_penalty

            successor_states.append(((next_state, reward), 1.0 / len(actions)))

        return successor_states


<<<<<<< HEAD
class ExtraItemsDiscreteRoomEnvironment(DiscreteRoomEnvironment):
    def __init__(
        self,
        room_template_file_path,
        movement_penalty=-0.001,
        goal_reward=1.0,
        persistent_items=False,  # Whether the additional items are persistent or consumed upon collection
    ):
        self.basic_init = True
        super().__init__(room_template_file_path, movement_penalty, goal_reward)
        self.basic_init = False
        self.positions = self.state_space
        self.item_locations = self.get_item_locations()
        self.persistent_items = persistent_items
        if not self.persistent_items:
            self.state_space, self.terminal_states = self.adjust_for_item(
                self.state_space, self.terminal_states, self.item_locations
            )
        self.transition_matrix = self._compute_transition_matrix()

    def get_item_locations(self):
        return [
            (x, y)
            for x in range(self.gridworld.shape[0])
            for y in range(self.gridworld.shape[1])
            if self.gridworld[x, y].replace("-", "", 1).isnumeric()
        ]

    def adjust_for_item(self, state_space, terminal_states, item_locations):
        """
        Given the number of item positions, adjusts the state space and terminal states.
        Increases the state space to include all possible combinations of item collection states.
        Removes the original item positions from the state space.
        Adds all combinations of the terminal states with different amounts of item.
        """
        # Create a list of all possible combinations of item collection states
        num_items = len(item_locations)
        item_combinations = list(product([0, 1], repeat=num_items))

        # Create the modified states array
        modified_states = []

        for state in state_space:
            for combination in item_combinations:
                modified_state = list(state) + list(combination)
                while modified_state and modified_state[-1] == 0:
                    modified_state.pop()
                trimmed_state = tuple(modified_state)
                modified_states.append(trimmed_state)
                if state in terminal_states and trimmed_state not in terminal_states:
                    terminal_states.append(trimmed_state)

        # remove the original item positions from the state space
        for item in item_locations:
            modified_states.remove(item)

        return modified_states, terminal_states

    def has_picked_up_item(self, state):
        if self.persistent_items:
            return False
        position = (state[0], state[1])
        if len(state) <= 2 or not hasattr(self, "item_locations"):
            return False
        # get the index of the x,y position in the item locations
        item_index = self.item_locations.index(position)
        if len(state) <= 2 + item_index:
            # print(f"ERR:\tstate: {state}\titem_index: {item_index}")
            return False
        return state[2 + item_index] == 1

    def get_successors(self, state=None, actions=None):
        if (
            self.basic_init
        ):  # if initial setup is being established, use the basic setup
            return super().get_successors(state=state, actions=actions)
        if state is None:
            state = self.current_state

        if actions is None:
            actions = self.get_available_actions(state=state)

        successor_states = []
        for action in actions:
            next_state = copy.deepcopy(state)
            if ACTIONS_DICT[action] == "DOWN":
                next_state = (state[0] + 1, state[1], *state[2:])
            elif ACTIONS_DICT[action] == "UP":
                next_state = (state[0] - 1, state[1], *state[2:])
            elif ACTIONS_DICT[action] == "RIGHT":
                next_state = (state[0], state[1] + 1, *state[2:])
            elif ACTIONS_DICT[action] == "LEFT":
                next_state = (state[0], state[1] - 1, *state[2:])
            # if next state is a wall return to the current state
            if (
                self.gridworld[next_state[0]][next_state[1]] in CELL_TYPES_DICT
                and CELL_TYPES_DICT[self.gridworld[next_state[0]][next_state[1]]]
                == "wall"
            ):
                next_state = (state[0], state[1], *state[2:])

            if self.is_state_terminal(state=(next_state[0], next_state[1])):
                reward = self.goal_reward
            else:  # state is either a floor or a item position
                # if ns is a item position and the item has not been picked up
                if (
                    self.gridworld[next_state[0]][next_state[1]] not in CELL_TYPES_DICT
                    and self.gridworld[next_state[0]][next_state[1]]
                    .replace("-", "", 1)
                    .isnumeric()
                    and not self.has_picked_up_item(next_state)
                ):
                    # get the reward at that position
                    reward = (
                        float(self.gridworld[next_state[0]][next_state[1]])
                        + self.movement_penalty
                    )
                    if not self.persistent_items:
                        # get the id of which item it is
                        item_index = self.item_locations.index(next_state[:2])
                        next_state = list(next_state)
                        # fill out the remainder of the state item flags
                        while len(next_state) < 2 + item_index + 1:
                            next_state.append(0)
                        next_state[2 + item_index] = 1
                        next_state = tuple(next_state)
                else:
                    reward = self.movement_penalty

            successor_states.append(((next_state, reward), 1.0 / len(actions)))

        return successor_states


=======
>>>>>>> 4492514e
# Import room template files.
try:
    import importlib.resources as pkg_resources
except ImportError:
    import importlib_resources as pkg_resources

from . import data

with pkg_resources.path(data, "two_rooms.txt") as path:
    default_two_room = path

with pkg_resources.path(data, "six_rooms.txt") as path:
    default_six_room = path

with pkg_resources.path(data, "nine_rooms.txt") as path:
    default_nine_room = path

with pkg_resources.path(data, "xu_four_rooms.txt") as path:
    xu_four_room = path

with pkg_resources.path(data, "bridge_room.txt") as path:
    bridge_room = path

with pkg_resources.path(data, "cage_room.txt") as path:
    cage_room = path

with pkg_resources.path(data, "empty_room.txt") as path:
    empty_room = path

with pkg_resources.path(data, "small_rooms.txt") as path:
    small_rooms = path

with pkg_resources.path(data, "four_rooms.txt") as path:
    four_rooms = path

with pkg_resources.path(data, "four_rooms_holes.txt") as path:
    four_rooms_holes = path

with pkg_resources.path(data, "maze_rooms.txt") as path:
    maze_rooms = path

with pkg_resources.path(data, "spiral_room.txt") as path:
    spiral_rooms = path

with pkg_resources.path(data, "parr_maze.txt") as path:
    parr_maze = path

with pkg_resources.path(data, "parr_mini_maze.txt") as path:
    parr_mini_maze = path

with pkg_resources.path(data, "ramesh_maze.txt") as path:
    ramesh_maze = path

with pkg_resources.path(data, "wide_path.txt") as path:
    wide_path = path


<<<<<<< HEAD
with pkg_resources.path(data, "four_rooms_firewall.txt") as path:
    four_rooms_firewall = path


class DiscreteDefaultTwoRooms(DiscreteRoomEnvironment):
=======
class TwoRooms(DiscreteRoomEnvironment):
>>>>>>> 4492514e
    """
    A default two-rooms environment, as is commonly featured in the HRL literature.
    Goal Reward: +1
    Movement Penalty: -0.01
    """

    def __init__(self, movement_penalty=-0.001, goal_reward=1):
        super().__init__(default_two_room, movement_penalty, goal_reward)


class SixRooms(DiscreteRoomEnvironment):
    """
    A default six-rooms environment, as is commonly featured in the HRL literature.
    Goal Reward: +1
    Movement Penalty: -0.01
    """

    def __init__(self, movement_penalty=-0.001, goal_reward=1):
        super().__init__(default_six_room, movement_penalty, goal_reward)


class NineRooms(DiscreteRoomEnvironment):
    """
    A default nine-rooms environment, as is commonly featured in the HRL literature.
    Goal Reward: +1
    Movement Penalty: -0.001
    """

    def __init__(self, movement_penalty=-0.001, goal_reward=1):
        super().__init__(default_nine_room, movement_penalty, goal_reward)


class XuFourRooms(DiscreteRoomEnvironment):
    """
    The four-room environment used in Xu X., Yang M. & Li G. 2019
    "Constructing Temporally Extended Actions through Incremental
    Community Detection". Contains four offset rooms.
    Goal Reward: +1
    Movement Penalty: -0.01
    """

    def __init__(self, movement_penalty=-0.001, goal_reward=1):
        super().__init__(xu_four_room, movement_penalty, goal_reward)


class BridgeRoom(DiscreteRoomEnvironment):
    """
    A single-room environment feating two routes from the starting state
    to the goal state --- a longer, wider path, and a shorter, thinner path.
    Goal Reward: +1
    Movement Penalty: -0.01
    """

    def __init__(self, movement_penalty=-0.001, goal_reward=1):
        super().__init__(bridge_room, movement_penalty, goal_reward)


class CageRoom(DiscreteRoomEnvironment):
    """
    A single-room environment, with a small "cage" room within the larger room.
    Goal Reward: +1
    Movement Penalty: -0.01
    """

    def __init__(self, movement_penalty=-0.001, goal_reward=1):
        super().__init__(cage_room, movement_penalty, goal_reward)


class EmptyRoom(DiscreteRoomEnvironment):
    """
    A single, empty room environment.
    Goal Reward: +1
    Movement Penalty: -0.01
    """

    def __init__(self, movement_penalty=-0.001, goal_reward=1):
        super().__init__(empty_room, movement_penalty, goal_reward)


class SmallRooms(DiscreteRoomEnvironment):
    """
    A four-room environment comprised of a single large room with
    three smaller rooms above.
    Goal Reward: +1
    Movement Penalty: -0.01
    """

    def __init__(self, movement_penalty=-0.001, goal_reward=1):
        super().__init__(small_rooms, movement_penalty, goal_reward)


class FourRooms(DiscreteRoomEnvironment):
    """
    A default four-rooms environment, as commonly seen in the HRL literature.
    Goal Reward: +1
    Movement Penalty: -0.01
    """

    def __init__(self, movement_penalty=-0.001, goal_reward=1):
        super().__init__(four_rooms, movement_penalty, goal_reward)


class FourRoomsHoles(DiscreteRoomEnvironment):
    """
    A four-room environment, with a number of pillars blocking the way in one of the rooms.
    Goal Reward: +1
    Movement Penalty: -0.01
    """

    def __init__(self, movement_penalty=-0.001, goal_reward=1):
        super().__init__(four_rooms_holes, movement_penalty, goal_reward)


class MazeRooms(DiscreteRoomEnvironment):
    """
    A maze-style environment made up of a number of inter-connected corridors.
    Goal Reward: +1
    Movement Penalty: -0.01
    """

    def __init__(self, movement_penalty=-0.001, goal_reward=1):
        super().__init__(maze_rooms, movement_penalty, goal_reward)


class SpiralRoom(DiscreteRoomEnvironment):
    """
    An environment comprised of a single, spiral-shaped room.
    Goal Reward: +1
    Movement Penalty: -0.01
    """

    def __init__(self, movement_penalty=-0.001, goal_reward=1):
        super().__init__(spiral_rooms, movement_penalty, goal_reward)


class ParrMaze(DiscreteRoomEnvironment):
    """
    The Maze gridworld introduced by Parr and Russell, 1998, to test HAMs.
    Contains ~3600 states.
    Goal Reward: +1
    Movement Penalty: -0.01
    """

    def __init__(self, movement_penalty=-0.001, goal_reward=1):
        super().__init__(parr_maze, movement_penalty, goal_reward)


class ParrMiniMaze(DiscreteRoomEnvironment):
    """
    A smaller section of the Maze gridworld introduced by Parr and Russell, 1998, to test HAMs.
    Contains ~1800 states.
    Goal Reward: +1
    Movement Penalty: -0.01
    """

    def __init__(self, movement_penalty=-0.001, goal_reward=1):
        super().__init__(parr_mini_maze, movement_penalty, goal_reward)


class RameshMaze(DiscreteRoomEnvironment):
    """
    One of the maze gridworlds used by Ramesh et al. 2019 to test Successor Options.
    Goal Reward: +1
    Movement Penalty: -0.01
    """

    def __init__(self, movement_penalty=-0.001, goal_reward=1):
        super().__init__(ramesh_maze, movement_penalty, goal_reward)


class WidePath(DiscreteRoomEnvironment):
    """
    A single-room environment featuring a wide path from the starting state to the goal state.
    """

    def __init__(self, movement_penalty=-0.001, goal_reward=1):
<<<<<<< HEAD
        super().__init__(wide_path, movement_penalty, goal_reward)


class BasicRewardRoom(ExtraItemsDiscreteRoomEnvironment):
    """
    An 11x11 grid with start in the top left and goal in the bottom right.
    The environment has an additional reward of 10 in the bottom left.
    Goal Reward: +1
    Movement Penalty: -0.01
    """

    def __init__(self, movement_penalty=-0.001, goal_reward=1):
        super().__init__(basic_reward_room, movement_penalty, goal_reward)


class DoubleRewardRoom(ExtraItemsDiscreteRoomEnvironment):
    """
    An 11x11 grid with start in the top left and goal in the bottom right.
    The environment has two additional rewards of 10 in the bottom left and top right.
    Goal Reward: +1
    Movement Penalty: -0.01
    """

    def __init__(self, movement_penalty=-0.001, goal_reward=1):
        super().__init__(double_reward_room, movement_penalty, goal_reward)


class BasicPenaltyRoom(ExtraItemsDiscreteRoomEnvironment):
    """
    An 11x11 grid with start in the top left and goal in the bottom right.
    The environment has an additional penalties of -10 in the bottom left that can be picked up.
    Once a penalty state has been visited, returning to this position will not result in an additional penalty.
    Goal Reward: +1
    Movement Penalty: -0.01
    """

    def __init__(self, movement_penalty=-0.001, goal_reward=1):
        super().__init__(basic_penalty_room, movement_penalty, goal_reward)


class DoublePenaltyRoom(ExtraItemsDiscreteRoomEnvironment):
    """
    An 11x11 grid with start in the top left and goal in the bottom right.
    The environment has two additional penalties of -10 in the bottom left and top right that can be picked up.
    Once a penalty state has been visited, returning to this position will not result in an additional penalty.
    Goal Reward: +1
    Movement Penalty: -0.01
    """

    def __init__(self, movement_penalty=-0.001, goal_reward=1):
        super().__init__(double_penalty_room, movement_penalty, goal_reward)


class FourRoomsFireWall(ExtraItemsDiscreteRoomEnvironment):
    """
    An 11x11 grid with start in the top left and goal in the bottom right.
    The environment has two additional penalties of -10 in the bottom left and top right that can be picked up.
    Once a penalty state has been visited, returning to this position will not result in an additional penalty.
    Goal Reward: +1
    Movement Penalty: -0.01
    """

    def __init__(self, movement_penalty=-0.001, goal_reward=1):
        super().__init__(
            four_rooms_firewall, movement_penalty, goal_reward, persistent_items=True
        )
=======
        super().__init__(wide_path, movement_penalty, goal_reward)
>>>>>>> 4492514e
<|MERGE_RESOLUTION|>--- conflicted
+++ resolved
@@ -55,13 +55,7 @@
             for x in range(self.gridworld.shape[1]):
                 if self.gridworld[y, x] not in CELL_TYPES_DICT:
                     if not self.gridworld[y, x].replace("-", "", 1).isnumeric():
-<<<<<<< HEAD
-                        raise ValueError(
-                            f"Invalid cell type '{self.gridworld[y, x]}' in room template file."
-                        )
-=======
                         raise ValueError(f"Invalid cell type '{self.gridworld[y, x]}' in room template file.")
->>>>>>> 4492514e
                 elif CELL_TYPES_DICT[self.gridworld[y, x]] == "start":
                     self.initial_states.append((y, x))
                 elif CELL_TYPES_DICT[self.gridworld[y, x]] == "goal":
@@ -237,18 +231,9 @@
             else:
                 if (
                     self.gridworld[next_state[0]][next_state[1]] not in CELL_TYPES_DICT
-<<<<<<< HEAD
-                    and self.gridworld[next_state[0]][next_state[1]]
-                    .replace("-", "", 1)
-                    .isnumeric()
-=======
                     and self.gridworld[next_state[0]][next_state[1]].replace("-", "", 1).isnumeric()
->>>>>>> 4492514e
                 ):
-                    reward = (
-                        float(self.gridworld[next_state[0]][next_state[1]])
-                        + self.movement_penalty
-                    )
+                    reward = float(self.gridworld[next_state[0]][next_state[1]]) + self.movement_penalty
                 else:
                     reward = self.movement_penalty
 
@@ -257,143 +242,6 @@
         return successor_states
 
 
-<<<<<<< HEAD
-class ExtraItemsDiscreteRoomEnvironment(DiscreteRoomEnvironment):
-    def __init__(
-        self,
-        room_template_file_path,
-        movement_penalty=-0.001,
-        goal_reward=1.0,
-        persistent_items=False,  # Whether the additional items are persistent or consumed upon collection
-    ):
-        self.basic_init = True
-        super().__init__(room_template_file_path, movement_penalty, goal_reward)
-        self.basic_init = False
-        self.positions = self.state_space
-        self.item_locations = self.get_item_locations()
-        self.persistent_items = persistent_items
-        if not self.persistent_items:
-            self.state_space, self.terminal_states = self.adjust_for_item(
-                self.state_space, self.terminal_states, self.item_locations
-            )
-        self.transition_matrix = self._compute_transition_matrix()
-
-    def get_item_locations(self):
-        return [
-            (x, y)
-            for x in range(self.gridworld.shape[0])
-            for y in range(self.gridworld.shape[1])
-            if self.gridworld[x, y].replace("-", "", 1).isnumeric()
-        ]
-
-    def adjust_for_item(self, state_space, terminal_states, item_locations):
-        """
-        Given the number of item positions, adjusts the state space and terminal states.
-        Increases the state space to include all possible combinations of item collection states.
-        Removes the original item positions from the state space.
-        Adds all combinations of the terminal states with different amounts of item.
-        """
-        # Create a list of all possible combinations of item collection states
-        num_items = len(item_locations)
-        item_combinations = list(product([0, 1], repeat=num_items))
-
-        # Create the modified states array
-        modified_states = []
-
-        for state in state_space:
-            for combination in item_combinations:
-                modified_state = list(state) + list(combination)
-                while modified_state and modified_state[-1] == 0:
-                    modified_state.pop()
-                trimmed_state = tuple(modified_state)
-                modified_states.append(trimmed_state)
-                if state in terminal_states and trimmed_state not in terminal_states:
-                    terminal_states.append(trimmed_state)
-
-        # remove the original item positions from the state space
-        for item in item_locations:
-            modified_states.remove(item)
-
-        return modified_states, terminal_states
-
-    def has_picked_up_item(self, state):
-        if self.persistent_items:
-            return False
-        position = (state[0], state[1])
-        if len(state) <= 2 or not hasattr(self, "item_locations"):
-            return False
-        # get the index of the x,y position in the item locations
-        item_index = self.item_locations.index(position)
-        if len(state) <= 2 + item_index:
-            # print(f"ERR:\tstate: {state}\titem_index: {item_index}")
-            return False
-        return state[2 + item_index] == 1
-
-    def get_successors(self, state=None, actions=None):
-        if (
-            self.basic_init
-        ):  # if initial setup is being established, use the basic setup
-            return super().get_successors(state=state, actions=actions)
-        if state is None:
-            state = self.current_state
-
-        if actions is None:
-            actions = self.get_available_actions(state=state)
-
-        successor_states = []
-        for action in actions:
-            next_state = copy.deepcopy(state)
-            if ACTIONS_DICT[action] == "DOWN":
-                next_state = (state[0] + 1, state[1], *state[2:])
-            elif ACTIONS_DICT[action] == "UP":
-                next_state = (state[0] - 1, state[1], *state[2:])
-            elif ACTIONS_DICT[action] == "RIGHT":
-                next_state = (state[0], state[1] + 1, *state[2:])
-            elif ACTIONS_DICT[action] == "LEFT":
-                next_state = (state[0], state[1] - 1, *state[2:])
-            # if next state is a wall return to the current state
-            if (
-                self.gridworld[next_state[0]][next_state[1]] in CELL_TYPES_DICT
-                and CELL_TYPES_DICT[self.gridworld[next_state[0]][next_state[1]]]
-                == "wall"
-            ):
-                next_state = (state[0], state[1], *state[2:])
-
-            if self.is_state_terminal(state=(next_state[0], next_state[1])):
-                reward = self.goal_reward
-            else:  # state is either a floor or a item position
-                # if ns is a item position and the item has not been picked up
-                if (
-                    self.gridworld[next_state[0]][next_state[1]] not in CELL_TYPES_DICT
-                    and self.gridworld[next_state[0]][next_state[1]]
-                    .replace("-", "", 1)
-                    .isnumeric()
-                    and not self.has_picked_up_item(next_state)
-                ):
-                    # get the reward at that position
-                    reward = (
-                        float(self.gridworld[next_state[0]][next_state[1]])
-                        + self.movement_penalty
-                    )
-                    if not self.persistent_items:
-                        # get the id of which item it is
-                        item_index = self.item_locations.index(next_state[:2])
-                        next_state = list(next_state)
-                        # fill out the remainder of the state item flags
-                        while len(next_state) < 2 + item_index + 1:
-                            next_state.append(0)
-                        next_state[2 + item_index] = 1
-                        next_state = tuple(next_state)
-                else:
-                    reward = self.movement_penalty
-
-            successor_states.append(((next_state, reward), 1.0 / len(actions)))
-
-        return successor_states
-
-
-=======
->>>>>>> 4492514e
 # Import room template files.
 try:
     import importlib.resources as pkg_resources
@@ -451,15 +299,7 @@
     wide_path = path
 
 
-<<<<<<< HEAD
-with pkg_resources.path(data, "four_rooms_firewall.txt") as path:
-    four_rooms_firewall = path
-
-
-class DiscreteDefaultTwoRooms(DiscreteRoomEnvironment):
-=======
 class TwoRooms(DiscreteRoomEnvironment):
->>>>>>> 4492514e
     """
     A default two-rooms environment, as is commonly featured in the HRL literature.
     Goal Reward: +1
@@ -636,73 +476,4 @@
     """
 
     def __init__(self, movement_penalty=-0.001, goal_reward=1):
-<<<<<<< HEAD
-        super().__init__(wide_path, movement_penalty, goal_reward)
-
-
-class BasicRewardRoom(ExtraItemsDiscreteRoomEnvironment):
-    """
-    An 11x11 grid with start in the top left and goal in the bottom right.
-    The environment has an additional reward of 10 in the bottom left.
-    Goal Reward: +1
-    Movement Penalty: -0.01
-    """
-
-    def __init__(self, movement_penalty=-0.001, goal_reward=1):
-        super().__init__(basic_reward_room, movement_penalty, goal_reward)
-
-
-class DoubleRewardRoom(ExtraItemsDiscreteRoomEnvironment):
-    """
-    An 11x11 grid with start in the top left and goal in the bottom right.
-    The environment has two additional rewards of 10 in the bottom left and top right.
-    Goal Reward: +1
-    Movement Penalty: -0.01
-    """
-
-    def __init__(self, movement_penalty=-0.001, goal_reward=1):
-        super().__init__(double_reward_room, movement_penalty, goal_reward)
-
-
-class BasicPenaltyRoom(ExtraItemsDiscreteRoomEnvironment):
-    """
-    An 11x11 grid with start in the top left and goal in the bottom right.
-    The environment has an additional penalties of -10 in the bottom left that can be picked up.
-    Once a penalty state has been visited, returning to this position will not result in an additional penalty.
-    Goal Reward: +1
-    Movement Penalty: -0.01
-    """
-
-    def __init__(self, movement_penalty=-0.001, goal_reward=1):
-        super().__init__(basic_penalty_room, movement_penalty, goal_reward)
-
-
-class DoublePenaltyRoom(ExtraItemsDiscreteRoomEnvironment):
-    """
-    An 11x11 grid with start in the top left and goal in the bottom right.
-    The environment has two additional penalties of -10 in the bottom left and top right that can be picked up.
-    Once a penalty state has been visited, returning to this position will not result in an additional penalty.
-    Goal Reward: +1
-    Movement Penalty: -0.01
-    """
-
-    def __init__(self, movement_penalty=-0.001, goal_reward=1):
-        super().__init__(double_penalty_room, movement_penalty, goal_reward)
-
-
-class FourRoomsFireWall(ExtraItemsDiscreteRoomEnvironment):
-    """
-    An 11x11 grid with start in the top left and goal in the bottom right.
-    The environment has two additional penalties of -10 in the bottom left and top right that can be picked up.
-    Once a penalty state has been visited, returning to this position will not result in an additional penalty.
-    Goal Reward: +1
-    Movement Penalty: -0.01
-    """
-
-    def __init__(self, movement_penalty=-0.001, goal_reward=1):
-        super().__init__(
-            four_rooms_firewall, movement_penalty, goal_reward, persistent_items=True
-        )
-=======
-        super().__init__(wide_path, movement_penalty, goal_reward)
->>>>>>> 4492514e
+        super().__init__(wide_path, movement_penalty, goal_reward)